--- conflicted
+++ resolved
@@ -112,7 +112,6 @@
         "src/controller/device_notify_manager.cc",
         "src/core/server.cc",
         "src/frontend/frontend_server.cc",
-        "src/frontend/http_server.cc",
         "src/backend/fd_startup.cc",
         "src/hci/bluetooth_facade.cc",
         "src/hci/hci_debug.cc",
@@ -131,16 +130,13 @@
     ],
     shared_libs: [
         "libgrpc++",
-        "libcap",
         "libcrypto",
-        "libssl",
     ],
     static_libs: [
         "libc++fs",
         "libjsoncpp",
         "libprotobuf-cpp-full",
         "libscriptedbeaconpayload-protos-lite",
-        "libwebsockets",
         "lib-netsim-frontend-proto",
     ],
     whole_static_libs: [
@@ -148,42 +144,6 @@
     ],
 }
 
-<<<<<<< HEAD
-cc_binary_host {
-    name: "netsim-cc",
-    defaults: ["netsim_defaults"],
-    srcs: [
-        "src/netsim.cc",
-    ],
-    generated_headers: [
-        "cxx-bridge-header",
-        "netsim_cxx_h"
-    ],
-    shared_libs: [
-        "libbase",
-        "libgrpc++",
-        "libcap",
-        "libcrypto",
-        "libssl",
-    ],
-    static_libs: [
-        "libc++fs",
-        "libjsoncpp",
-        "libprotobuf-cpp-full",
-        "libscriptedbeaconpayload-protos-lite",
-        "libwebsockets",
-        "lib-netsim-frontend-proto",
-        "lib-netsim",
-    ],
-    whole_static_libs: [
-        "libnetsim_cxx",
-        "libbt-rootcanal",
-    ],
-    ldflags: ["-Wl,--allow-multiple-definition"]
-}
-
-=======
->>>>>>> 097d1eef
 netsim_ui_modules = [
     "netsim_ui_index.html",
     "netsim_ui_js_cube-sprite.js",
@@ -230,7 +190,6 @@
         "libjsoncpp",
         "libprotobuf-cpp-full",
         "libscriptedbeaconpayload-protos-lite",
-        "libwebsockets",
         "lib-netsim-frontend-proto",
         "lib-netsim",
     ],
