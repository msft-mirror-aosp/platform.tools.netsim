--- conflicted
+++ resolved
@@ -17,22 +17,28 @@
 #include "packet_hub/packet_hub.h"
 
 #include "backend/backend_packet_hub.h"
+#include "common.pb.h"
 #include "hci/hci_packet_hub.h"
-<<<<<<< HEAD
-=======
 #include "hci_packet.pb.h"
 #include "netsim-cxx/src/lib.rs.h"
->>>>>>> 65acf4e6
 #include "wifi/wifi_packet_hub.h"
 
 namespace netsim {
 namespace packet_hub {
 
+using netsim::common::ChipKind;
+
 // forward from transport to facade via packet_hub
-void handle_bt_request(uint32_t facade_id,
-                       packet::HCIPacket_PacketType packet_type,
-                       const std::shared_ptr<std::vector<uint8_t>> &packet) {
-  netsim::hci::handle_bt_request(facade_id, packet_type, packet);
+void handle_request(ChipKind kind, uint32_t facade_id,
+                    const std::vector<uint8_t> &packet,
+                    packet::HCIPacket_PacketType packet_type) {
+  // Copied
+  auto shared_packet = std::make_shared<std::vector<uint8_t>>(packet);
+  if (kind == ChipKind::BLUETOOTH) {
+    netsim::hci::handle_bt_request(facade_id, packet_type, shared_packet);
+  } else if (kind == ChipKind::WIFI) {
+    netsim::wifi::handle_wifi_request(facade_id, shared_packet);
+  }
 }
 
 void handle_request_cxx(uint32_t kind, uint32_t facade_id,
@@ -46,33 +52,19 @@
 void handle_bt_response(uint32_t facade_id,
                         packet::HCIPacket_PacketType packet_type,
                         const std::shared_ptr<std::vector<uint8_t>> &packet) {
-<<<<<<< HEAD
-  netsim::backend::handle_bt_response(facade_id, packet_type, packet);
-}
-
-// forward from transport to facade via packet_hub
-void handle_wifi_request(uint32_t facade_id,
-                         const std::shared_ptr<std::vector<uint8_t>> &packet) {
-  netsim::wifi::handle_wifi_request(facade_id, packet);
-=======
   netsim::backend::handle_response(ChipKind::BLUETOOTH, facade_id, *packet,
                                    packet_type);
   netsim::fd::HandleResponse(ChipKind::BLUETOOTH, facade_id, *packet,
                              packet_type);
->>>>>>> 65acf4e6
 }
 
 // forward from facade to transport via packet_hub
 void handle_wifi_response(uint32_t facade_id,
                           const std::shared_ptr<std::vector<uint8_t>> &packet) {
-<<<<<<< HEAD
-  netsim::backend::handle_wifi_response(facade_id, packet);
-=======
   netsim::backend::handle_response(ChipKind::WIFI, facade_id, *packet,
                                    packet::HCIPacket::HCI_PACKET_UNSPECIFIED);
   netsim::fd::HandleResponse(ChipKind::WIFI, facade_id, *packet,
                              packet::HCIPacket::HCI_PACKET_UNSPECIFIED);
->>>>>>> 65acf4e6
 }
 
 }  // namespace packet_hub
