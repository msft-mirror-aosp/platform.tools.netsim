// Copyright 2024 Google LLC
//
// Licensed under the Apache License, Version 2.0 (the "License");
// you may not use this file except in compliance with the License.
// You may obtain a copy of the License at
//
//     https://www.apache.org/licenses/LICENSE-2.0
//
// Unless required by applicable law or agreed to in writing, software
// distributed under the License is distributed on an "AS IS" BASIS,
// WITHOUT WARRANTIES OR CONDITIONS OF ANY KIND, either express or implied.
// See the License for the specific language governing permissions and
// limitations under the License.

use crate::libslirp_config;
use crate::libslirp_config::SlirpConfigs;
use crate::libslirp_sys;
use bytes::Bytes;
use core::sync::atomic::{AtomicUsize, Ordering};
use log::{debug, info, warn};
///
/// This crate is a wrapper for libslirp C library.
///
/// All calls into libslirp are routed to and handled by a dedicated
/// thread.
///
/// Rust struct LibslirpConfig for conversion between Rust and C types
/// (IpV4Addr, SocketAddrV4, etc.).
///
/// Callbacks for libslirp send_packet are delivered on Channel.
///
<<<<<<< HEAD
use crate::libslirp_sys;
use bytes::Bytes;
use core::sync::atomic::{AtomicUsize, Ordering};
use lazy_static::lazy_static;
use log::{debug, info, warn};
use std::collections::HashMap;
use std::ffi::{c_char, c_int, c_void, CStr};
use std::sync::{mpsc, Mutex};
=======
use std::cell::RefCell;
use std::collections::HashMap;
use std::ffi::{c_char, c_int, c_void, CStr};
use std::io;
use std::net::SocketAddr;
use std::sync::{mpsc, Mutex, OnceLock};
>>>>>>> 3a13befa
use std::thread;
use std::time::Duration;
use std::time::Instant;

// Uses a static to hold callback state instead of the libslirp's
// opaque parameter. We do this to limit the number of unsafe regions.
//
// The `slirp_thread` and callbacks run in the same thread.
thread_local! {
    static CONTEXT: RefCell<Option<CallbackContext>> =
    RefCell::new(None);
}

// TODO: remove Mutex since callbacks happen on SlirpCmd Thread.

// Timers are managed across the ffi boundary using a unique usize ID
// (TimerOpaque) and a hashmap rather than memory pointers to reduce
// unsafe code.

lazy_static! {
    static ref TIMERS: Mutex<TimerManager> = Mutex::new(TimerManager {
        clock: Instant::now(),
        map: HashMap::new(),
        timers: AtomicUsize::new(1),
    });
}

type TimerOpaque = usize;

struct TimerManager {
    clock: Instant,
    map: HashMap<TimerOpaque, Timer>,
    timers: AtomicUsize,
}

#[derive(Clone)]
struct Timer {
    id: libslirp_sys::SlirpTimerId,
    cb_opaque: usize,
    expire_time: u64,
}

// The operations performed on the slirp thread

enum SlirpCmd {
    Input(Bytes),
    PollResult(Vec<PollFd>, c_int),
    TimerModified,
    Shutdown,
    ProxyConnect(libslirp_sys::SlirpProxyConnectFunc, usize, c_int, c_int),
}

/// Alias for io::fd::RawFd on Unix or RawSocket on Windows (converted to i32)
pub type RawFd = i32;

pub trait ProxyConnector: Send {
    fn connect(&self, sockaddr: SocketAddr) -> Result<RawFd, io::Error>;
}

struct CallbackContext {
    tx_bytes: mpsc::Sender<Bytes>,
    tx_cmds: mpsc::Sender<SlirpCmd>,
    poll_fds: Vec<PollFd>,
    proxy_connector: Option<Box<dyn ProxyConnector>>,
}

// A poll thread request has a poll_fds and a timeout
type PollRequest = (Vec<PollFd>, u32);

// API to LibSlirp

pub struct LibSlirp {
    tx_cmds: mpsc::Sender<SlirpCmd>,
}

impl TimerManager {
    fn next_timer(&self) -> TimerOpaque {
        self.timers.fetch_add(1, Ordering::SeqCst) as TimerOpaque
    }

    // Finds expired Timers, clears then clones them
    fn collect_expired(&mut self) -> Vec<Timer> {
        let now_ms = self.clock.elapsed().as_millis() as u64;
        self.map
            .iter_mut()
            .filter(|(_, timer)| timer.expire_time < now_ms)
            .map(|(_, &mut ref mut timer)| {
                timer.expire_time = u64::MAX;
                timer.clone()
            })
            .collect()
    }

    // Return the minimum duration until the next timer
    fn min_duration(&self) -> Duration {
        match self.map.iter().min_by_key(|(_, timer)| timer.expire_time) {
            Some((_, timer)) => {
                let now_ms = self.clock.elapsed().as_millis() as u64;
                // Duration is >= 0
                Duration::from_millis(timer.expire_time.saturating_sub(now_ms))
            }
            None => Duration::from_millis(u64::MAX),
        }
    }
}

impl LibSlirp {
    pub fn new(
        config: libslirp_config::SlirpConfig,
        tx_bytes: mpsc::Sender<Bytes>,
        proxy_connector: Option<Box<dyn ProxyConnector>>,
    ) -> LibSlirp {
        let (tx_cmds, rx_cmds) = mpsc::channel::<SlirpCmd>();
        let (tx_poll, rx_poll) = mpsc::channel::<PollRequest>();

        // Create channels for polling thread and launch
        let tx_cmds_poll = tx_cmds.clone();
        if let Err(e) = thread::Builder::new()
            .name("slirp_poll".to_string())
            .spawn(move || slirp_poll_thread(rx_poll, tx_cmds_poll))
        {
            warn!("Failed to start slirp poll thread: {}", e);
        }

        let tx_cmds_slirp = tx_cmds.clone();
        // Create channels for command processor thread and launch
        if let Err(e) = thread::Builder::new().name("slirp".to_string()).spawn(move || {
            slirp_thread(config, tx_bytes, tx_cmds_slirp, rx_cmds, tx_poll, proxy_connector)
        }) {
            warn!("Failed to start slirp thread: {}", e);
        }

        LibSlirp { tx_cmds }
    }

    pub fn shutdown(self) {
        if let Err(e) = self.tx_cmds.send(SlirpCmd::Shutdown) {
            warn!("Failed to send Shutdown cmd: {}", e);
        }
    }

    pub fn input(&self, bytes: Bytes) {
        if let Err(e) = self.tx_cmds.send(SlirpCmd::Input(bytes)) {
            warn!("Failed to send Input cmd: {}", e);
        }
    }
}

fn slirp_thread(
    config: libslirp_config::SlirpConfig,
    tx_bytes: mpsc::Sender<Bytes>,
    tx_cmds: mpsc::Sender<SlirpCmd>,
    rx: mpsc::Receiver<SlirpCmd>,
    tx_poll: mpsc::Sender<PollRequest>,
    proxy_connector: Option<Box<dyn ProxyConnector>>,
) {
    // Initialize the thread local CallbackContext, this assures
    // callbacks are only on the slirp thread.
    CONTEXT.with_borrow_mut(|c| {
        *c = Some(CallbackContext { tx_bytes, tx_cmds, poll_fds: Vec::new(), proxy_connector })
    });

    let callbacks = libslirp_sys::SlirpCb {
        send_packet: Some(send_packet_cb),
        guest_error: Some(guest_error_cb),
        clock_get_ns: Some(clock_get_ns_cb),
        timer_new: None,
        timer_free: Some(timer_free_cb),
        timer_mod: Some(timer_mod_cb),
        register_poll_fd: Some(register_poll_fd_cb),
        unregister_poll_fd: Some(unregister_poll_fd_cb),
        notify: Some(notify_cb),
        init_completed: Some(init_completed),
        remove: None,
        timer_new_opaque: Some(timer_new_opaque_cb),
        try_connect: Some(try_connect_cb),
    };
    let configs = SlirpConfigs::new(&config);
    // Call libslrip "C" library to create a new instance of a slirp
    // protocol stack.
    //
    // SAFETY: We ensure that:
    //
    // `config` is a valid pointer to the "C" config struct. It is
    // held by the "C" slirp library for lifetime of the slirp
    // instance.
    //
    // `callbacks` is a valid pointer to an array of callback
    // functions. It is held by the "C" slirp library for the lifetime
    // of the slirp instance.
    let slirp = unsafe {
        libslirp_sys::slirp_new(&configs.c_slirp_config, &callbacks, std::ptr::null_mut())
    };

    unsafe { slirp_pollfds_fill(slirp, &tx_poll) };

    let min_duration = TIMERS.lock().unwrap().min_duration();
    loop {
        match rx.recv_timeout(min_duration) {
            Ok(SlirpCmd::PollResult(poll_fds, select_error)) => {
                // SAFETY: we ensure that slirp is a valid state returned by `slirp_new()`
                unsafe { slirp_pollfds_poll(slirp, select_error, poll_fds) };
                unsafe { slirp_pollfds_fill(slirp, &tx_poll) };
            }
            // SAFETY: we ensure that slirp is a valid state returned by `slirp_new()`
            Ok(SlirpCmd::Input(bytes)) => unsafe { slirp_input(slirp, &bytes) },

            // A timer has been modified, new expired_time value
            Ok(SlirpCmd::TimerModified) => continue,

            // Exit the while loop and shutdown
            Ok(SlirpCmd::Shutdown) => break,

            // SAFETY: we ensure that func (`SlirpProxyConnectFunc`)
            // and `connect_opaque` are valid because they originated
            // from the libslirp call to `try_connect_cb.`
            //
            // Parameter `fd` will be >= 0 and the descriptor for the
            // active socket to use, `af` will be either AF_INET or
            // AF_INET6. On failure `fd` will be negative.
            Ok(SlirpCmd::ProxyConnect(func, connect_opaque, fd, af)) => match func {
                Some(func) => unsafe { func(connect_opaque as *mut c_void, fd, af) },
                None => warn!("Proxy connect function not found"),
            },

            // Timeout... process any timers
            Err(mpsc::RecvTimeoutError::Timeout) => continue,

            // Error
            _ => break,
        }
<<<<<<< HEAD
        // Callback any expired timers in the slirp thread...
        for timer in TIMERS.lock().unwrap().collect_expired() {
=======

        // Explicitly store expired timers to release lock
        let timers = get_timers().lock().unwrap().collect_expired();
        // Handle any expired timers' callback in the slirp thread
        //
        // SAFETY: We ensure that:
        //
        // `slirp` is a valid state returned by `slirp_new()`
        //
        // 'timer.id' is a valid c_uint from "C" slirp library calling `timer_new_opaque_cb()`
        //
        // 'timer.cb_opaque` is an usize representing a pointer to callback function from
        // "C" slirp library calling `timer_new_opaque_cb()`
        for timer in timers {
>>>>>>> 3a13befa
            unsafe {
                libslirp_sys::slirp_handle_timer(slirp, timer.id, timer.cb_opaque as *mut c_void);
            };
        }
    }
    // Shuts down the instance of a slirp stack and release slirp storage. No callbacks
    // occur after `slirp_cleanup` is called.

    // SAFETY: we ensure that slirp is a valid state returned by `slirp_new()`
    unsafe { libslirp_sys::slirp_cleanup(slirp) };
    // Shutdown slirp_poll_thread -- worst case it sends a PollResult that is ignored
    // since this thread is no longer processing Slirp commands.
    drop(tx_poll);

    // Drop callback context
    CONTEXT.with_borrow_mut(|c| *c = None);

    // SAFETY: Slirp is shutdown. `slirp` `config` and `libslirp` can
    // be released.
}

struct PollFd {
    fd: c_int,
    events: libslirp_sys::SlirpPollType,
    revents: libslirp_sys::SlirpPollType,
}

// Fill the pollfds from libslirp and pass the request to the polling thread.
//
// This is called by the application when it is about to sleep through
// poll().  *timeout is set to the amount of virtual time (in ms) that
// the application intends to wait (UINT32_MAX if
// infinite). slirp_pollfds_fill updates it according to e.g. TCP
// timers, so the application knows it should sleep a smaller amount
// of time. slirp_pollfds_fill calls add_poll for each file descriptor
// that should be monitored along the sleep. The opaque pointer is
// passed as such to add_poll, and add_poll returns an index.
//
// # Safety
//
// `slirp` must be a valid Slirp state returned by `slirp_new()`
unsafe fn slirp_pollfds_fill(slirp: *mut libslirp_sys::Slirp, tx: &mpsc::Sender<PollRequest>) {
    let mut timeout: u32 = 0;
    CONTEXT.with_borrow_mut(|c| c.as_mut().expect("cb").poll_fds.clear());

    // Call libslrip "C" library to fill poll information using
    // slirp_add_poll_cb callback function.
    //
    // SAFETY: we ensure that:
    //
    // `slirp` is a valid Slirp state.
    //
    // `timeout` is a valid ptr to a mutable u32.  The "C" slirp
    // library stores into timeout.
    //
    // `slirp_add_poll_cb` is a valid `SlirpAddPollCb` function.
    unsafe {
        libslirp_sys::slirp_pollfds_fill(
            slirp,
            &mut timeout,
            Some(slirp_add_poll_cb),
            std::ptr::null_mut(),
        );
    }
    let poll_fds: Vec<PollFd> =
        CONTEXT.with_borrow_mut(|c| c.as_mut().expect("cb").poll_fds.drain(..).collect());
    if let Err(e) = tx.send((poll_fds, timeout)) {
        warn!("Failed to send poll fds: {}", e);
    }
}

// "C" library callback that is called for each file descriptor that
// should be monitored.

extern "C" fn slirp_add_poll_cb(fd: c_int, events: c_int, _opaque: *mut c_void) -> c_int {
    let idx = CONTEXT.with_borrow(|c| c.as_ref().expect("cb").poll_fds.len());
    CONTEXT.with_borrow_mut(|c| {
        c.as_mut().expect("cb").poll_fds.push(PollFd {
            fd,
            events: events as libslirp_sys::SlirpPollType,
            revents: 0,
        })
    });
    idx as i32
}

// Pass the result from the polling thread back to libslirp

// This is called by the application when it is about to sleep through
// poll().  *timeout is set to the amount of virtual time (in ms) that
// the application intends to wait (UINT32_MAX if
// infinite). slirp_pollfds_fill updates it according to e.g. TCP
// timers, so the application knows it should sleep a smaller amount
// of time. slirp_pollfds_fill calls add_poll for each file descriptor
// that should be monitored along the sleep. The opaque pointer is
// passed as such to add_poll, and add_poll returns an index.
//
// # Safety
//
// `slirp` must be a valid Slirp state returned by `slirp_new()`
//
// 'select_error' should be 1 if poll() returned an error, else 0.
unsafe fn slirp_pollfds_poll(
    slirp: *mut libslirp_sys::Slirp,
    select_error: c_int,
    poll_fds: Vec<PollFd>,
) {
    CONTEXT.with_borrow_mut(|c| c.as_mut().expect("cb").poll_fds = poll_fds);

    // Call libslrip "C" library to fill poll return event information
    // using slirp_get_revents_cb callback function.
    //
    // SAFETY: we ensure that:
    //
    // `slirp` is a valid Slirp state.
    //
    // `slirp_get_revents_cb` is a valid `SlirpGetREventsCb` callback
    // function.
    //
    // 'select_error' should be 1 if poll() returned an error, else 0.
    unsafe {
        libslirp_sys::slirp_pollfds_poll(
            slirp,
            select_error,
            Some(slirp_get_revents_cb),
            std::ptr::null_mut(),
        );
    }
}

// "C" library callback that is called on each file descriptor, giving
// it the index that add_poll returned.

extern "C" fn slirp_get_revents_cb(idx: c_int, _opaue: *mut c_void) -> c_int {
    CONTEXT.with_borrow_mut(|c| {
        if let Some(poll_fd) = c.as_mut().expect("cb").poll_fds.get(idx as usize) {
            poll_fd.revents as c_int
        } else {
            0
        }
    })
}

macro_rules! ternary {
    ($cond:expr, $true_expr:expr) => {
        if $cond != 0 {
            $true_expr
        } else {
            0
        }
    };
}

// Loop issuing blocking poll requests, sending the results into the slirp thread

<<<<<<< HEAD
#[cfg(target_os = "macos")]
fn slirp_poll_thread(rx: mpsc::Receiver<PollRequest>, tx: mpsc::Sender<SlirpCmd>) {
    todo!();
}

#[cfg(target_os = "windows")]
fn slirp_poll_thread(rx: mpsc::Receiver<PollRequest>, tx: mpsc::Sender<SlirpCmd>) {
    todo!();
}

#[cfg(target_os = "linux")]
fn slirp_poll_thread(rx: mpsc::Receiver<PollRequest>, tx: mpsc::Sender<SlirpCmd>) {
    use libc::{poll, pollfd, POLLERR, POLLHUP, POLLIN, POLLOUT, POLLPRI};
=======
fn slirp_poll_thread(rx: mpsc::Receiver<PollRequest>, tx: mpsc::Sender<SlirpCmd>) {
    #[cfg(any(target_os = "linux", target_os = "macos"))]
    use libc::{
        nfds_t as OsPollFdsLenType, poll, pollfd, POLLERR, POLLHUP, POLLIN, POLLOUT, POLLPRI,
    };
    #[cfg(target_os = "windows")]
    use winapi::{
        shared::minwindef::ULONG as OsPollFdsLenType,
        um::winsock2::{
            WSAPoll as poll, POLLERR, POLLHUP, POLLOUT, POLLPRI, POLLRDBAND, POLLRDNORM,
            SOCKET as FdType, WSAPOLLFD as pollfd,
        },
    };
    #[cfg(any(target_os = "linux", target_os = "macos"))]
    type FdType = c_int;
>>>>>>> 3a13befa

    #[cfg(any(target_os = "linux", target_os = "macos"))]
    fn to_os_events(events: libslirp_sys::SlirpPollType) -> i16 {
        ternary!(events & libslirp_sys::SLIRP_POLL_IN, POLLIN)
            | ternary!(events & libslirp_sys::SLIRP_POLL_OUT, POLLOUT)
            | ternary!(events & libslirp_sys::SLIRP_POLL_PRI, POLLPRI)
            | ternary!(events & libslirp_sys::SLIRP_POLL_ERR, POLLERR)
            | ternary!(events & libslirp_sys::SLIRP_POLL_HUP, POLLHUP)
    }

    #[cfg(any(target_os = "linux", target_os = "macos"))]
    fn to_slirp_events(events: i16) -> libslirp_sys::SlirpPollType {
        ternary!(events & POLLIN, libslirp_sys::SLIRP_POLL_IN)
            | ternary!(events & POLLOUT, libslirp_sys::SLIRP_POLL_OUT)
            | ternary!(events & POLLPRI, libslirp_sys::SLIRP_POLL_PRI)
            | ternary!(events & POLLOUT, libslirp_sys::SLIRP_POLL_ERR)
            | ternary!(events & POLLHUP, libslirp_sys::SLIRP_POLL_HUP)
    }

    #[cfg(target_os = "windows")]
    fn to_os_events(events: libslirp_sys::SlirpPollType) -> i16 {
        ternary!(events & libslirp_sys::SLIRP_POLL_IN, POLLRDNORM)
            | ternary!(events & libslirp_sys::SLIRP_POLL_OUT, POLLOUT)
            | ternary!(events & libslirp_sys::SLIRP_POLL_PRI, POLLRDBAND)
    }

    #[cfg(target_os = "windows")]
    fn to_slirp_events(events: i16) -> libslirp_sys::SlirpPollType {
        ternary!(events & POLLRDNORM, libslirp_sys::SLIRP_POLL_IN)
            | ternary!(events & POLLERR, libslirp_sys::SLIRP_POLL_IN)
            | ternary!(events & POLLHUP, libslirp_sys::SLIRP_POLL_IN)
            | ternary!(events & POLLOUT, libslirp_sys::SLIRP_POLL_OUT)
            | ternary!(events & POLLERR, libslirp_sys::SLIRP_POLL_PRI)
            | ternary!(events & POLLHUP, libslirp_sys::SLIRP_POLL_PRI)
            | ternary!(events & POLLPRI, libslirp_sys::SLIRP_POLL_PRI)
            | ternary!(events & POLLRDBAND, libslirp_sys::SLIRP_POLL_PRI)
    }

    let mut prev_poll_fds_len = 0;
    while let Ok((poll_fds, timeout)) = rx.recv() {
        if poll_fds.len() != prev_poll_fds_len {
            prev_poll_fds_len = poll_fds.len();
            debug!("slirp_poll_thread recv poll_fds.len(): {:?}", prev_poll_fds_len);
        }
        // Create a c format array with the same size as poll
        let mut os_poll_fds: Vec<pollfd> = Vec::with_capacity(poll_fds.len());
        for fd in &poll_fds {
            os_poll_fds.push(pollfd {
                fd: fd.fd as FdType,
                events: to_os_events(fd.events),
                revents: 0,
            });
        }

        // SAFETY: we ensure that:
        //
        // `os_poll_fds` is a valid ptr to a vector of pollfd which
        // the `poll` system call can write into. Note `os_poll_fds`
        // is created and allocated above.
<<<<<<< HEAD
        let poll_result =
            unsafe { poll(os_poll_fds.as_mut_ptr(), os_poll_fds.len() as u64, timeout as i32) };
=======
        let poll_result = unsafe {
            poll(os_poll_fds.as_mut_ptr(), os_poll_fds.len() as OsPollFdsLenType, timeout as i32)
        };
>>>>>>> 3a13befa

        let mut slirp_poll_fds: Vec<PollFd> = Vec::with_capacity(poll_fds.len());
        #[cfg(any(target_os = "linux", target_os = "macos"))]
        for &fd in &os_poll_fds {
            slirp_poll_fds.push(PollFd {
                fd: fd.fd as c_int,
                events: to_slirp_events(fd.events),
                revents: to_slirp_events(fd.revents) & to_slirp_events(fd.events),
            });
        }
        #[cfg(target_os = "windows")]
        for (fd, poll_fd) in os_poll_fds.iter().zip(poll_fds.iter()) {
            slirp_poll_fds.push(PollFd {
                fd: fd.fd as c_int,
                events: poll_fd.events,
                revents: to_slirp_events(fd.revents) & poll_fd.events,
            });
        }

        // 'select_error' should be 1 if poll() returned an error, else 0.
        if let Err(e) = tx.send(SlirpCmd::PollResult(slirp_poll_fds, (poll_result < 0) as i32)) {
            warn!("Failed to send slirp PollResult cmd: {}", e);
        }
    }
}

// Call libslrip "C" library to send input.
//
// This is called by the application when the guest emits a packet on
// the guest network, to be interpreted by slirp.
//
// # Safety
//
// `slirp` must be a valid Slirp state returned by `slirp_new()`
unsafe fn slirp_input(slirp: *mut libslirp_sys::Slirp, bytes: &[u8]) {
    // SAFETY: The "C" library ensure that the memory is not
    // referenced after the call and `bytes` does not need to remain
    // valid after the function returns.
    unsafe { libslirp_sys::slirp_input(slirp, bytes.as_ptr(), bytes.len() as i32) };
}

// "C" library callback that is called to send an ethernet frame to
// the guest network. If the guest is not ready to receive a frame,
// the function can just drop the data. TCP will then handle
// retransmissions at a lower pace.  A return of < 0 reports an IO
// error.
//
// # Safety:
//
// `buf` must be a valid pointer to `len` bytes of memory. The
// contents of buf must be valid for the duration of this call.
unsafe extern "C" fn send_packet_cb(
    buf: *const c_void,
    len: usize,
    _opaque: *mut c_void,
) -> libslirp_sys::slirp_ssize_t {
    // SAFETY: The caller ensures that `buf` is contains `len` bytes of data.
    let c_slice = unsafe { std::slice::from_raw_parts(buf as *const u8, len) };
    // Bytes::from(slice: &'static [u8]) creates a Bytes object without copying the data.
    // To own its data, copy &'static [u8] to Vec<u8> before converting to Bytes.
    let _ = CONTEXT
        .with_borrow(|c| c.as_ref().expect("cb").tx_bytes.send(Bytes::from(c_slice.to_vec())));
    len as libslirp_sys::slirp_ssize_t
}

// "C" library callback to print a message for an error due to guest
// misbehavior.
//
// # Safety:
//
// `msg` must be a valid nul-terminated utf8 string.
unsafe extern "C" fn guest_error_cb(msg: *const c_char, _opaque: *mut c_void) {
    // SAFETY: The caller ensures that `msg` is a nul-terminated string.
    let msg = String::from_utf8_lossy(unsafe { CStr::from_ptr(msg) }.to_bytes());
    warn!("libslirp: {msg}");
}

extern "C" fn clock_get_ns_cb(_opaque: *mut c_void) -> i64 {
    TIMERS.lock().unwrap().clock.elapsed().as_nanos() as i64
}

extern "C" fn init_completed(_slirp: *mut libslirp_sys::Slirp, _opaque: *mut c_void) {
    info!("libslirp: initialization completed.");
}

// Create a new timer
extern "C" fn timer_new_opaque_cb(
    id: libslirp_sys::SlirpTimerId,
    cb_opaque: *mut c_void,
    _opaque: *mut c_void,
) -> *mut c_void {
<<<<<<< HEAD
    let mut guard = TIMERS.lock().unwrap();
=======
    let timers = get_timers();
    let mut guard = timers.lock().unwrap();
>>>>>>> 3a13befa
    let timer = guard.next_timer();
    debug!("timer_new_opaque {timer}");
    guard.map.insert(timer, Timer { expire_time: u64::MAX, id, cb_opaque: cb_opaque as usize });
    timer as *mut c_void
}

extern "C" fn timer_free_cb(
    timer: *mut ::std::os::raw::c_void,
    _opaque: *mut ::std::os::raw::c_void,
) {
    let timer = timer as TimerOpaque;
    debug!("timer_free {timer}");
    if TIMERS.lock().unwrap().map.remove(&timer).is_none() {
        warn!("Unknown timer {timer}");
    }
}

extern "C" fn timer_mod_cb(
    timer: *mut ::std::os::raw::c_void,
    expire_time: i64,
    _opaque: *mut ::std::os::raw::c_void,
) {
    let timer_key = timer as TimerOpaque;
    let now_ms = TIMERS.lock().unwrap().clock.elapsed().as_millis() as u64;
    if let Some(&mut ref mut timer) = TIMERS.lock().unwrap().map.get_mut(&timer_key) {
        // expire_time is > 0
        timer.expire_time = std::cmp::max(expire_time, 0) as u64;
        debug!("timer_mod {timer_key} expire_time: {}ms", timer.expire_time.saturating_sub(now_ms));
    } else {
        warn!("Unknown timer {timer_key}");
    }
    // Wake up slirp command thread to reset sleep duration
    let _ = CONTEXT.with_borrow(|c| c.as_ref().expect("cb").tx_cmds.send(SlirpCmd::TimerModified));
}

extern "C" fn register_poll_fd_cb(
    _fd: ::std::os::raw::c_int,
    _opaque: *mut ::std::os::raw::c_void,
) {
    //TODO: Need implementation for Windows
}

extern "C" fn unregister_poll_fd_cb(
    _fd: ::std::os::raw::c_int,
    _opaque: *mut ::std::os::raw::c_void,
) {
    //TODO: Need implementation for Windows
}

extern "C" fn notify_cb(_opaque: *mut ::std::os::raw::c_void) {
    //TODO: Un-implemented
}

// Called by libslirp to initiate a proxy connection to address
// `addr.` Eventually this will notify libslirp with a result by
// calling the passed `connect_func.`

extern "C" fn try_connect_cb(
    _addr: *const libslirp_sys::sockaddr_storage,
    _connect_func: libslirp_sys::SlirpProxyConnectFunc,
    _connect_opaque: *mut c_void,
) -> bool {
    CONTEXT.with_borrow(|c| {
        if let Some(_proxy_connector) = &c.as_ref().expect("cb").proxy_connector {
            // TODO: once sockaddr_storage.into() is available
            // let addr = *addr;
            // if let Ok(fd) = proxy_connector.connect(addr.into()) {
            //   proxy_connect_func(connect_func, connect_opaque, fd, 0);
            //   return true
            // }
        }
        false
    })
}

// Invokes the callback SlirpProxyConnectFunc in the slirp thread
pub fn proxy_connect_func(
    func: libslirp_sys::SlirpProxyConnectFunc,
    connect_opaque: *mut c_void,
    fd: c_int,
    af: c_int,
) {
    if let Err(e) = CONTEXT.with_borrow(|c| {
        c.as_ref().expect("cb").tx_cmds.send(SlirpCmd::ProxyConnect(
            func,
            connect_opaque as usize,
            fd,
            af,
        ))
    }) {
        warn!("Failed to send ProxyConnect: {}", e)
    }
}

#[cfg(test)]
mod tests {
    use super::*;

    #[test]
    fn test_version_string() {
        // Safety
        // Function returns a constant c_str
        let c_version_str = unsafe { CStr::from_ptr(crate::libslirp_sys::slirp_version_string()) };
        assert_eq!("4.7.0", c_version_str.to_str().unwrap());
    }
}<|MERGE_RESOLUTION|>--- conflicted
+++ resolved
@@ -29,23 +29,12 @@
 ///
 /// Callbacks for libslirp send_packet are delivered on Channel.
 ///
-<<<<<<< HEAD
-use crate::libslirp_sys;
-use bytes::Bytes;
-use core::sync::atomic::{AtomicUsize, Ordering};
-use lazy_static::lazy_static;
-use log::{debug, info, warn};
-use std::collections::HashMap;
-use std::ffi::{c_char, c_int, c_void, CStr};
-use std::sync::{mpsc, Mutex};
-=======
 use std::cell::RefCell;
 use std::collections::HashMap;
 use std::ffi::{c_char, c_int, c_void, CStr};
 use std::io;
 use std::net::SocketAddr;
 use std::sync::{mpsc, Mutex, OnceLock};
->>>>>>> 3a13befa
 use std::thread;
 use std::time::Duration;
 use std::time::Instant;
@@ -65,12 +54,16 @@
 // (TimerOpaque) and a hashmap rather than memory pointers to reduce
 // unsafe code.
 
-lazy_static! {
-    static ref TIMERS: Mutex<TimerManager> = Mutex::new(TimerManager {
-        clock: Instant::now(),
-        map: HashMap::new(),
-        timers: AtomicUsize::new(1),
-    });
+static TIMERS: OnceLock<Mutex<TimerManager>> = OnceLock::new();
+
+fn get_timers() -> &'static Mutex<TimerManager> {
+    TIMERS.get_or_init(|| {
+        Mutex::new(TimerManager {
+            clock: Instant::now(),
+            map: HashMap::new(),
+            timers: AtomicUsize::new(1),
+        })
+    })
 }
 
 type TimerOpaque = usize;
@@ -242,7 +235,7 @@
 
     unsafe { slirp_pollfds_fill(slirp, &tx_poll) };
 
-    let min_duration = TIMERS.lock().unwrap().min_duration();
+    let min_duration = get_timers().lock().unwrap().min_duration();
     loop {
         match rx.recv_timeout(min_duration) {
             Ok(SlirpCmd::PollResult(poll_fds, select_error)) => {
@@ -277,10 +270,6 @@
             // Error
             _ => break,
         }
-<<<<<<< HEAD
-        // Callback any expired timers in the slirp thread...
-        for timer in TIMERS.lock().unwrap().collect_expired() {
-=======
 
         // Explicitly store expired timers to release lock
         let timers = get_timers().lock().unwrap().collect_expired();
@@ -295,7 +284,6 @@
         // 'timer.cb_opaque` is an usize representing a pointer to callback function from
         // "C" slirp library calling `timer_new_opaque_cb()`
         for timer in timers {
->>>>>>> 3a13befa
             unsafe {
                 libslirp_sys::slirp_handle_timer(slirp, timer.id, timer.cb_opaque as *mut c_void);
             };
@@ -451,21 +439,6 @@
 
 // Loop issuing blocking poll requests, sending the results into the slirp thread
 
-<<<<<<< HEAD
-#[cfg(target_os = "macos")]
-fn slirp_poll_thread(rx: mpsc::Receiver<PollRequest>, tx: mpsc::Sender<SlirpCmd>) {
-    todo!();
-}
-
-#[cfg(target_os = "windows")]
-fn slirp_poll_thread(rx: mpsc::Receiver<PollRequest>, tx: mpsc::Sender<SlirpCmd>) {
-    todo!();
-}
-
-#[cfg(target_os = "linux")]
-fn slirp_poll_thread(rx: mpsc::Receiver<PollRequest>, tx: mpsc::Sender<SlirpCmd>) {
-    use libc::{poll, pollfd, POLLERR, POLLHUP, POLLIN, POLLOUT, POLLPRI};
-=======
 fn slirp_poll_thread(rx: mpsc::Receiver<PollRequest>, tx: mpsc::Sender<SlirpCmd>) {
     #[cfg(any(target_os = "linux", target_os = "macos"))]
     use libc::{
@@ -481,7 +454,6 @@
     };
     #[cfg(any(target_os = "linux", target_os = "macos"))]
     type FdType = c_int;
->>>>>>> 3a13befa
 
     #[cfg(any(target_os = "linux", target_os = "macos"))]
     fn to_os_events(events: libslirp_sys::SlirpPollType) -> i16 {
@@ -541,14 +513,9 @@
         // `os_poll_fds` is a valid ptr to a vector of pollfd which
         // the `poll` system call can write into. Note `os_poll_fds`
         // is created and allocated above.
-<<<<<<< HEAD
-        let poll_result =
-            unsafe { poll(os_poll_fds.as_mut_ptr(), os_poll_fds.len() as u64, timeout as i32) };
-=======
         let poll_result = unsafe {
             poll(os_poll_fds.as_mut_ptr(), os_poll_fds.len() as OsPollFdsLenType, timeout as i32)
         };
->>>>>>> 3a13befa
 
         let mut slirp_poll_fds: Vec<PollFd> = Vec::with_capacity(poll_fds.len());
         #[cfg(any(target_os = "linux", target_os = "macos"))]
@@ -627,7 +594,7 @@
 }
 
 extern "C" fn clock_get_ns_cb(_opaque: *mut c_void) -> i64 {
-    TIMERS.lock().unwrap().clock.elapsed().as_nanos() as i64
+    get_timers().lock().unwrap().clock.elapsed().as_nanos() as i64
 }
 
 extern "C" fn init_completed(_slirp: *mut libslirp_sys::Slirp, _opaque: *mut c_void) {
@@ -640,12 +607,8 @@
     cb_opaque: *mut c_void,
     _opaque: *mut c_void,
 ) -> *mut c_void {
-<<<<<<< HEAD
-    let mut guard = TIMERS.lock().unwrap();
-=======
     let timers = get_timers();
     let mut guard = timers.lock().unwrap();
->>>>>>> 3a13befa
     let timer = guard.next_timer();
     debug!("timer_new_opaque {timer}");
     guard.map.insert(timer, Timer { expire_time: u64::MAX, id, cb_opaque: cb_opaque as usize });
@@ -658,7 +621,7 @@
 ) {
     let timer = timer as TimerOpaque;
     debug!("timer_free {timer}");
-    if TIMERS.lock().unwrap().map.remove(&timer).is_none() {
+    if get_timers().lock().unwrap().map.remove(&timer).is_none() {
         warn!("Unknown timer {timer}");
     }
 }
@@ -669,8 +632,8 @@
     _opaque: *mut ::std::os::raw::c_void,
 ) {
     let timer_key = timer as TimerOpaque;
-    let now_ms = TIMERS.lock().unwrap().clock.elapsed().as_millis() as u64;
-    if let Some(&mut ref mut timer) = TIMERS.lock().unwrap().map.get_mut(&timer_key) {
+    let now_ms = get_timers().lock().unwrap().clock.elapsed().as_millis() as u64;
+    if let Some(&mut ref mut timer) = get_timers().lock().unwrap().map.get_mut(&timer_key) {
         // expire_time is > 0
         timer.expire_time = std::cmp::max(expire_time, 0) as u64;
         debug!("timer_mod {timer_key} expire_time: {}ms", timer.expire_time.saturating_sub(now_ms));
