--- conflicted
+++ resolved
@@ -29,12 +29,7 @@
 http-proxy = { path = "../http-proxy" }
 libc = "0.2"
 log = "0.4.17"
-<<<<<<< HEAD
-lazy_static = "1.4.0"
-
-=======
 winapi = { version = "0.3", features = ["winsock2"] }
->>>>>>> 3a13befa
 
 [build-dependencies]
 ##bindgen = "0.69.4"