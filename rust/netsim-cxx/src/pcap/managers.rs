// Copyright 2023 Google LLC
//
// Licensed under the Apache License, Version 2.0 (the "License");
// you may not use this file except in compliance with the License.
// You may obtain a copy of the License at
//
//     https://www.apache.org/licenses/LICENSE-2.0
//
// Unless required by applicable law or agreed to in writing, software
// distributed under the License is distributed on an "AS IS" BASIS,
// WITHOUT WARRANTIES OR CONDITIONS OF ANY KIND, either express or implied.
// See the License for the specific language governing permissions and
// limitations under the License.

//! The pcap::controller is a controller that manages all pcaps.
//!
//! Provides the API for the frontend to interact with pcaps.

use frontend_proto::common::ChipKind;
use frontend_proto::frontend::GetDevicesResponse;
use frontend_proto::model::{Pcap as ProtoPcap, State};
use protobuf::Message;
use std::collections::HashMap;

use crate::ffi::get_devices_bytes;
use crate::http_server::server_response::ResponseWritable;

use super::handlers::{ChipId, PcapId, Pcaps};

// Creating a new ProtoPcap with known entries
fn new_with_entry(chip_kind: ChipKind, chip_id: i32, device_name: String) -> ProtoPcap {
    ProtoPcap {
        chip_kind,
        chip_id,
        device_name,
        state: State::OFF,
        valid: true,
        ..Default::default()
    }
}

// Will be deprecated once protobuf v3 is imported
fn state_to_string(state: State) -> &'static str {
    match state {
        State::UNKNOWN => "UNKNOWN",
        State::ON => "ON",
        State::OFF => "OFF",
    }
}

// Will be deprecated once protobuf v3 is imported
fn chip_kind_to_string(chip_kind: ChipKind) -> &'static str {
    match chip_kind {
        ChipKind::UNSPECIFIED => "UNSPECIFIED",
        ChipKind::BLUETOOTH => "BLUETOOTH",
        ChipKind::UWB => "UWB",
        ChipKind::WIFI => "WIFI",
    }
}

// Will be deprecated once protobuf v3 is imported
fn write_to_json_str(key: &str, value: String, out: &mut String) {
    if key == "chip_kind" || key == "device_name" || key == "state" {
        out.push_str(format!(r#""{:}": "{:}","#, key, value).as_str());
    } else {
        out.push_str(format!(r#""{:}": {:},"#, key, value).as_str());
    }
}

// Will be deprecated once protobuf v3 is imported
fn pcap_to_string(proto: &ProtoPcap, out: &mut String) {
    out.push('{');
    write_to_json_str("id", proto.get_id().to_string(), out);
    write_to_json_str("chip_kind", chip_kind_to_string(proto.get_chip_kind()).to_string(), out);
    write_to_json_str("chip_id", proto.get_chip_id().to_string(), out);
    write_to_json_str("device_name", proto.get_device_name().to_string(), out);
    write_to_json_str("state", state_to_string(proto.get_state()).to_string(), out);
    write_to_json_str("size", proto.get_size().to_string(), out);
    write_to_json_str("records", proto.get_records().to_string(), out);
    write_to_json_str("timestamp", proto.get_timestamp().to_string(), out);
    write_to_json_str("valid", proto.get_valid().to_string(), out);
    out.pop();
    out.push_str(r"},");
}

// Perform get_devices and add chips into a pcap hashmap
fn get_pcaps_from_devices() -> HashMap<ChipId, ProtoPcap> {
    // Instantiate pcap hashmap
    let mut new_pcaps = HashMap::<ChipId, ProtoPcap>::new();

    // Perform get_devices_bytes ffi to receive bytes of GetDevicesResponse
    // Print error and return empty hashmap if GetDevicesBytes fails.
    let mut vec = Vec::<u8>::new();
    if !get_devices_bytes(&mut vec) {
        println!("netsim error: GetDevicesBytes failed - returning an empty set of pcaps");
        return new_pcaps;
    }

    // Parse get_devices_response
    let device_response = GetDevicesResponse::parse_from_bytes(&vec).unwrap();

    // Adding to pcap hashmap
    for device in device_response.get_devices() {
        for chip in device.get_chips() {
            let new_pcap = new_with_entry(chip.get_kind(), chip.get_id(), device.get_name().into());
            new_pcaps.insert(new_pcap.chip_id, new_pcap);
        }
    }
    new_pcaps
}

// Update the Pcaps collection to reflect the currently connected devices.
// This function removes entries from Pcaps when devices/chips
// go away and adds entries when new devices/chips connect.
//
// Note: if a device disconnects and there is captured data, the entry
// remains with a flag valid = false so it can be retrieved.
fn update_pcaps(pcaps: &mut Pcaps) {
    // Parse the get_devices_response and add info to ProtoPcap
    let new_pcaps = get_pcaps_from_devices();

    // Merging the active chips (new_pcaps) into the active pcaps
    for pcap in new_pcaps.values() {
        if !pcaps.contains_pcap(pcap) {
            pcaps.insert(pcap.clone());
        }
    }

    // Two cases when device gets disconnected:
    // 1. The device had no pcap, remove completely.
    // 2. The device had pcap, indicate by pcap.set_valid(false)
    enum RemovalIndicator {
        Gone(ChipId),   // type ChipId = i32
        Unused(ChipId), // type ChipId = i32
    }

    // Check if the active_pcap entry still exists in the chips.
    let mut removal = Vec::<RemovalIndicator>::new();
    for (key, pcap) in pcaps.iter_chip_id_map() {
        if !new_pcaps.contains_key(key) {
            if pcap.get_size() == 0 {
                removal.push(RemovalIndicator::Unused(key.to_owned()));
            } else {
                removal.push(RemovalIndicator::Gone(key.to_owned()))
            }
        }
    }

    // Now remove/update the pcaps based on the loop above
    for indicator in removal {
        match indicator {
            RemovalIndicator::Unused(key) => pcaps.remove(&key),
            RemovalIndicator::Gone(key) => pcaps.get_by_chip_id(key).unwrap().set_valid(false),
        }
    }
}

<<<<<<< HEAD
=======
fn patch_chip_capture(chip_id: ChipId, state: bool) -> bool {
    // Get Devices
    let mut vec = Vec::<u8>::new();
    if !get_devices_bytes(&mut vec) {
        println!("netsim error: GetDevicesBytes in patch_chip_capture failed");
        return false;
    }

    // Parse get_devices_response
    let device_response = GetDevicesResponse::parse_from_bytes(&vec).unwrap();

    // Update capture field in chip with given chip_id
    for device in device_response.get_devices() {
        for chip in device.get_chips() {
            if chip.get_id() == chip_id {
                let capture_state = match state {
                    true => State::ON,
                    false => State::OFF,
                };
                let body = format!(
                    r#"{{"device":{{"name":{:?},"chips":[{{"id":{:?},"kind":"{:?}","capture":"{:?}"}}]}}}}"#,
                    device.get_name(),
                    chip.get_id(),
                    chip.get_kind(),
                    capture_state
                );
                let_cxx_string!(request = body);
                let_cxx_string!(response = "");
                let_cxx_string!(error_message = "");
                let status = patch_device(&request, response, error_message.as_mut());
                if status != 200 {
                    println!("netsim: error from patch_chip_capture: {:?}", error_message.to_str());
                    return false;
                }
                return true;
            }
        }
    }
    false
}

>>>>>>> 65acf4e6
pub fn handle_pcap_list(writer: ResponseWritable, pcaps: &mut Pcaps) {
    // Get the most updated active pcaps
    update_pcaps(pcaps);

    // Write active pcaps to json string
    let mut out = String::new();
    if pcaps.is_empty() {
        out.push_str(r#"{}"#);
    } else {
        out.push_str(r#"{"pcaps": ["#);
        for pcap in pcaps.values() {
            pcap_to_string(pcap, &mut out)
        }
        out.pop();
        out.push_str(r"]}");
    }
    writer.put_ok("text/json", out.as_str());
}

pub fn handle_pcap_patch(writer: ResponseWritable, pcaps: &mut Pcaps, id: PcapId, state: bool) {
    // Get the most updated active pcaps
    update_pcaps(pcaps);

    // Patch the state of the pcap and write appropriate responses
    if pcaps.set_state(id, state) {
<<<<<<< HEAD
        let pcap = pcaps.get_by_id(id).unwrap();
=======
        let pcap = pcaps.get_by_pcap_id(id).unwrap();
        let status = patch_chip_capture(pcap.get_chip_id(), state);
        if !status {
            pcaps.set_state(id, !state);
            writer.put_error(404, "Patch Chip failure");
            return;
        }
>>>>>>> 65acf4e6
        let mut out = String::new();
        pcap_to_string(pcap, &mut out);
        out.pop();
        writer.put_ok("text/json", out.as_str())
    } else {
        let body = format!("ID: {} doesn't exist in pcaps", id);
        writer.put_error(404, body.as_str())
    }
}

#[cfg(test)]
mod tests {
    use super::*;

    #[test]
    fn test_empty_pcap_to_string() {
        let pcap = ProtoPcap::new();
        let mut out = String::new();
        pcap_to_string(&pcap, &mut out);
        let expected = r#"{"id": 0,"chip_kind": "UNSPECIFIED","chip_id": 0,"device_name": "","state": "UNKNOWN","size": 0,"records": 0,"timestamp": 0,"valid": false},"#;
        assert_eq!(out, expected);
    }

    #[test]
    fn test_modified_pcap_to_string() {
        let mut pcap = ProtoPcap::new();
        let mut out = String::new();
        pcap.id = 1;
        pcap.chip_kind = ChipKind::WIFI;
        pcap.device_name = "sample".to_string();
        pcap_to_string(&pcap, &mut out);
        let expected = r#"{"id": 1,"chip_kind": "WIFI","chip_id": 0,"device_name": "sample","state": "UNKNOWN","size": 0,"records": 0,"timestamp": 0,"valid": false},"#;
        assert_eq!(out, expected);
    }
}<|MERGE_RESOLUTION|>--- conflicted
+++ resolved
@@ -16,13 +16,14 @@
 //!
 //! Provides the API for the frontend to interact with pcaps.
 
+use cxx::let_cxx_string;
 use frontend_proto::common::ChipKind;
 use frontend_proto::frontend::GetDevicesResponse;
 use frontend_proto::model::{Pcap as ProtoPcap, State};
 use protobuf::Message;
 use std::collections::HashMap;
 
-use crate::ffi::get_devices_bytes;
+use crate::ffi::{get_devices_bytes, patch_device};
 use crate::http_server::server_response::ResponseWritable;
 
 use super::handlers::{ChipId, PcapId, Pcaps};
@@ -155,8 +156,6 @@
     }
 }
 
-<<<<<<< HEAD
-=======
 fn patch_chip_capture(chip_id: ChipId, state: bool) -> bool {
     // Get Devices
     let mut vec = Vec::<u8>::new();
@@ -198,7 +197,6 @@
     false
 }
 
->>>>>>> 65acf4e6
 pub fn handle_pcap_list(writer: ResponseWritable, pcaps: &mut Pcaps) {
     // Get the most updated active pcaps
     update_pcaps(pcaps);
@@ -224,9 +222,6 @@
 
     // Patch the state of the pcap and write appropriate responses
     if pcaps.set_state(id, state) {
-<<<<<<< HEAD
-        let pcap = pcaps.get_by_id(id).unwrap();
-=======
         let pcap = pcaps.get_by_pcap_id(id).unwrap();
         let status = patch_chip_capture(pcap.get_chip_id(), state);
         if !status {
@@ -234,7 +229,6 @@
             writer.put_error(404, "Patch Chip failure");
             return;
         }
->>>>>>> 65acf4e6
         let mut out = String::new();
         pcap_to_string(pcap, &mut out);
         out.pop();
