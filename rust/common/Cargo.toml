[package]
name = "netsim-common"
<<<<<<< HEAD
version = "0.3.24"
=======
version = "0.3.32"
>>>>>>> 3a13befa
edition = "2021"

[lib]
crate-type = ["staticlib", "lib"]
doctest = false

[dependencies]
anyhow = "1"
chrono = { version = "0.4.19", default-features = false }
env_logger = { version = "0.10.0", default-features = false }
libc = "0.2.150"
log = "0.4.17"
rand = "0.8.5"
zip = { version = "0.6.4", default-features = false }<|MERGE_RESOLUTION|>--- conflicted
+++ resolved
@@ -1,10 +1,6 @@
 [package]
 name = "netsim-common"
-<<<<<<< HEAD
-version = "0.3.24"
-=======
 version = "0.3.32"
->>>>>>> 3a13befa
 edition = "2021"
 
 [lib]
