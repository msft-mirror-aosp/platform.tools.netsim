--- conflicted
+++ resolved
@@ -1,10 +1,6 @@
 [package]
 name = "netsim-daemon"
-<<<<<<< HEAD
-version = "0.3.24"
-=======
 version = "0.3.32"
->>>>>>> 3a13befa
 edition = "2021"
 build = "build.rs"
 
@@ -36,7 +32,6 @@
 tokio-stream = { version = "0.1.14", features = ["sync"] }
 thiserror = { version = ">=1.0.40"}
 tungstenite = { version = ">=0.19.0", default-features = false }
-lazy_static = "1.4.0"
 log = "0.4.17"
 anyhow = "1"
 pdl-runtime = "0.3.0"
