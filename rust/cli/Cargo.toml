--- conflicted
+++ resolved
@@ -1,10 +1,6 @@
 [package]
 name = "netsim-cli"
-<<<<<<< HEAD
-version = "0.3.10"
-=======
 version = "0.3.12"
->>>>>>> e9615aa0
 edition = "2021"
 build = "build.rs"
 
